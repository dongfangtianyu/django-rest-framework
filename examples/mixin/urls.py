--- conflicted
+++ resolved
@@ -14,18 +14,10 @@
     renderers = DEFAULT_RENDERERS
 
     def get(self, request):
-<<<<<<< HEAD
-        url = reverse('mixin-view', request)
-        response = Response({'description': 'Some example content',
-                                  'url': url}, status=200)
-        self.response = self.prepare_response(response)
-        return self.response
-=======
         url = reverse('mixin-view', request=request)
         response = Response(200, {'description': 'Some example content',
                                   'url': url})
         return self.render(response)
->>>>>>> e53c819c
 
 
 urlpatterns = patterns('',
