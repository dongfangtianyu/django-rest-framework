--- conflicted
+++ resolved
@@ -126,7 +126,6 @@
         'rest_framework.authtoken'
     )
 
-
 ---
 
 **Note:** Make sure to run `manage.py syncdb` after changing your settings. The `rest_framework.authtoken` app provides both Django (from v1.7) and South database migrations. See [Schema migrations](#schema-migrations) below.
@@ -248,110 +247,6 @@
 Unauthenticated responses that are denied permission will result in an `HTTP 403 Forbidden` response.
 
 If you're using an AJAX style API with SessionAuthentication, you'll need to make sure you include a valid CSRF token for any "unsafe" HTTP method calls, such as `PUT`, `PATCH`, `POST` or `DELETE` requests.  See the [Django CSRF documentation][csrf-ajax] for more details.
-
-<<<<<<< HEAD
-=======
-## OAuthAuthentication
-
-This authentication uses [OAuth 1.0a][oauth-1.0a] authentication scheme.  OAuth 1.0a provides signature validation which provides a reasonable level of security over plain non-HTTPS connections.  However, it may also be considered more complicated than OAuth2, as it requires clients to sign their requests.
-
-This authentication class depends on the optional `django-oauth-plus` and `oauth2` packages.  In order to make it work you must install these packages and add `oauth_provider` to your `INSTALLED_APPS`:
-
-    INSTALLED_APPS = (
-        ...
-        `oauth_provider`,
-    )
-
-Don't forget to run `syncdb` once you've added the package.
-
-    python manage.py syncdb
-
-#### Getting started with django-oauth-plus
-
-The OAuthAuthentication class only provides token verification and signature validation for requests.  It doesn't provide authorization flow for your clients.  You still need to implement your own views for accessing and authorizing tokens.
-
-The `django-oauth-plus` package provides simple foundation for classic 'three-legged' oauth flow.  Please refer to [the documentation][django-oauth-plus] for more details.
-
-## OAuth2Authentication
-
-This authentication uses [OAuth 2.0][rfc6749] authentication scheme.  OAuth2 is more simple to work with than OAuth1, and provides much better security than simple token authentication.  It is an unauthenticated scheme, and requires you to use an HTTPS connection.
-
-This authentication class depends on the optional [django-oauth2-provider][django-oauth2-provider] project.  In order to make it work you must install this package and add `provider` and `provider.oauth2` to your `INSTALLED_APPS`:
-
-    INSTALLED_APPS = (
-        ...
-        'provider',
-        'provider.oauth2',
-    )
-
-Then add `OAuth2Authentication` to your global `DEFAULT_AUTHENTICATION_CLASSES` setting:
-
-    'DEFAULT_AUTHENTICATION_CLASSES': (
-        'rest_framework.authentication.OAuth2Authentication',
-    ),
-
-You must also include the following in your root `urls.py` module:
-
-    url(r'^oauth2/', include('provider.oauth2.urls', namespace='oauth2')),
-
-Note that the `namespace='oauth2'` argument is required.
-
-Finally, sync your database.
-
-    python manage.py syncdb
-    python manage.py migrate
-
----
-
-**Note:** If you use `OAuth2Authentication` in production you must ensure that your API is only available over `https`.
-
----
-
-#### Getting started with django-oauth2-provider
-
-The `OAuth2Authentication` class only provides token verification for requests.  It doesn't provide authorization flow for your clients.
-
-The OAuth 2 authorization flow is taken care by the [django-oauth2-provider][django-oauth2-provider] dependency.  A walkthrough is given here, but for more details you should refer to [the documentation][django-oauth2-provider-docs].
-
-To get started:
-
-##### 1. Create a client
-
-You can create a client, either through the shell, or by using the Django admin.
-
-Go to the admin panel and create a new `Provider.Client` entry.  It will create the `client_id` and `client_secret` properties for you.
-
-##### 2. Request an access token
-
-To request an access token, submit a `POST` request to the url `/oauth2/access_token` with the following fields:
-
-* `client_id` the client id you've just configured at the previous step.
-* `client_secret` again configured at the previous step.
-* `username` the username with which you want to log in.
-* `password` well, that speaks for itself.
-
-You can use the command line to test that your local configuration is working:
-
-    curl -X POST -d "client_id=YOUR_CLIENT_ID&client_secret=YOUR_CLIENT_SECRET&grant_type=password&username=YOUR_USERNAME&password=YOUR_PASSWORD" http://localhost:8000/oauth2/access_token/
-
-You should get a response that looks something like this:
-
-    {"access_token": "<your-access-token>", "scope": "read", "expires_in": 86399, "refresh_token": "<your-refresh-token>"}
-
-##### 3. Access the API
-
-The only thing needed to make the `OAuth2Authentication` class work is to insert the `access_token` you've received in the `Authorization` request header.
-
-The command line to test the authentication looks like:
-
-    curl -H "Authorization: Bearer <your-access-token>" http://localhost:8000/api/
-
-### Alternative OAuth 2 implementations
-
-Note that [Django OAuth Toolkit][django-oauth-toolkit] is an alternative external package that also includes OAuth 2.0 support for REST framework.
-
->>>>>>> fdeef89b
----
 
 # Custom authentication
 
