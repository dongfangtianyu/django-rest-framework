from __future__ import unicode_literals
import datetime
from decimal import Decimal
from django.db import models
from django.core.urlresolvers import reverse
from django.test import TestCase
from django.utils import unittest
from django.conf.urls import patterns, url
from rest_framework import generics, serializers, status, filters
from rest_framework.compat import django_filters
from rest_framework.test import APIRequestFactory
from .models import BaseFilterableItem, FilterableItem, BasicModel
from .utils import temporary_setting

factory = APIRequestFactory()


if django_filters:
    class FilterableItemSerializer(serializers.ModelSerializer):
        class Meta:
            model = FilterableItem

    # Basic filter on a list view.
    class FilterFieldsRootView(generics.ListCreateAPIView):
        queryset = FilterableItem.objects.all()
        serializer_class = FilterableItemSerializer
        filter_fields = ['decimal', 'date']
        filter_backends = (filters.DjangoFilterBackend,)

    # These class are used to test a filter class.
    class SeveralFieldsFilter(django_filters.FilterSet):
        text = django_filters.CharFilter(lookup_type='icontains')
        decimal = django_filters.NumberFilter(lookup_type='lt')
        date = django_filters.DateFilter(lookup_type='gt')

        class Meta:
            model = FilterableItem
            fields = ['text', 'decimal', 'date']

    class FilterClassRootView(generics.ListCreateAPIView):
        queryset = FilterableItem.objects.all()
        serializer_class = FilterableItemSerializer
        filter_class = SeveralFieldsFilter
        filter_backends = (filters.DjangoFilterBackend,)

    # These classes are used to test a misconfigured filter class.
    class MisconfiguredFilter(django_filters.FilterSet):
        text = django_filters.CharFilter(lookup_type='icontains')

        class Meta:
            model = BasicModel
            fields = ['text']

    class IncorrectlyConfiguredRootView(generics.ListCreateAPIView):
        queryset = FilterableItem.objects.all()
        serializer_class = FilterableItemSerializer
        filter_class = MisconfiguredFilter
        filter_backends = (filters.DjangoFilterBackend,)

    class FilterClassDetailView(generics.RetrieveAPIView):
        queryset = FilterableItem.objects.all()
        serializer_class = FilterableItemSerializer
        filter_class = SeveralFieldsFilter
        filter_backends = (filters.DjangoFilterBackend,)

    # These classes are used to test base model filter support
    class BaseFilterableItemFilter(django_filters.FilterSet):
        text = django_filters.CharFilter()

        class Meta:
            model = BaseFilterableItem

    class BaseFilterableItemFilterRootView(generics.ListCreateAPIView):
        queryset = FilterableItem.objects.all()
        serializer_class = FilterableItemSerializer
        filter_class = BaseFilterableItemFilter
        filter_backends = (filters.DjangoFilterBackend,)

    # Regression test for #814
    class FilterFieldsQuerysetView(generics.ListCreateAPIView):
        queryset = FilterableItem.objects.all()
        serializer_class = FilterableItemSerializer
        filter_fields = ['decimal', 'date']
        filter_backends = (filters.DjangoFilterBackend,)

    class GetQuerysetView(generics.ListCreateAPIView):
        serializer_class = FilterableItemSerializer
        filter_class = SeveralFieldsFilter
        filter_backends = (filters.DjangoFilterBackend,)

        def get_queryset(self):
            return FilterableItem.objects.all()

    urlpatterns = patterns(
        '',
        url(r'^(?P<pk>\d+)/$', FilterClassDetailView.as_view(), name='detail-view'),
        url(r'^$', FilterClassRootView.as_view(), name='root-view'),
        url(r'^get-queryset/$', GetQuerysetView.as_view(),
            name='get-queryset-view'),
    )


class CommonFilteringTestCase(TestCase):
    def _serialize_object(self, obj):
        return {'id': obj.id, 'text': obj.text, 'decimal': obj.decimal, 'date': obj.date}

    def setUp(self):
        """
        Create 10 FilterableItem instances.
        """
        base_data = ('a', Decimal('0.25'), datetime.date(2012, 10, 8))
        for i in range(10):
            text = chr(i + ord(base_data[0])) * 3  # Produces string 'aaa', 'bbb', etc.
            decimal = base_data[1] + i
            date = base_data[2] - datetime.timedelta(days=i * 2)
            FilterableItem(text=text, decimal=decimal, date=date).save()

        self.objects = FilterableItem.objects
        self.data = [
            self._serialize_object(obj)
            for obj in self.objects.all()
        ]


class IntegrationTestFiltering(CommonFilteringTestCase):
    """
    Integration tests for filtered list views.
    """

    @unittest.skipUnless(django_filters, 'django-filter not installed')
    def test_get_filtered_fields_root_view(self):
        """
        GET requests to paginated ListCreateAPIView should return paginated results.
        """
        view = FilterFieldsRootView.as_view()

        # Basic test with no filter.
        request = factory.get('/')
        response = view(request).render()
        self.assertEqual(response.status_code, status.HTTP_200_OK)
        self.assertEqual(response.data, self.data)

        # Tests that the decimal filter works.
        search_decimal = Decimal('2.25')
        request = factory.get('/', {'decimal': '%s' % search_decimal})
        response = view(request).render()
        self.assertEqual(response.status_code, status.HTTP_200_OK)
        expected_data = [f for f in self.data if f['decimal'] == search_decimal]
        self.assertEqual(response.data, expected_data)

        # Tests that the date filter works.
        search_date = datetime.date(2012, 9, 22)
        request = factory.get('/', {'date': '%s' % search_date})  # search_date str: '2012-09-22'
        response = view(request).render()
        self.assertEqual(response.status_code, status.HTTP_200_OK)
        expected_data = [f for f in self.data if f['date'] == search_date]
        self.assertEqual(response.data, expected_data)

    @unittest.skipUnless(django_filters, 'django-filter not installed')
    def test_filter_with_queryset(self):
        """
        Regression test for #814.
        """
        view = FilterFieldsQuerysetView.as_view()

        # Tests that the decimal filter works.
        search_decimal = Decimal('2.25')
        request = factory.get('/', {'decimal': '%s' % search_decimal})
        response = view(request).render()
        self.assertEqual(response.status_code, status.HTTP_200_OK)
        expected_data = [f for f in self.data if f['decimal'] == search_decimal]
        self.assertEqual(response.data, expected_data)

    @unittest.skipUnless(django_filters, 'django-filter not installed')
    def test_filter_with_get_queryset_only(self):
        """
        Regression test for #834.
        """
        view = GetQuerysetView.as_view()
        request = factory.get('/get-queryset/')
        view(request).render()
        # Used to raise "issubclass() arg 2 must be a class or tuple of classes"
        # here when neither `model' nor `queryset' was specified.

    @unittest.skipUnless(django_filters, 'django-filter not installed')
    def test_get_filtered_class_root_view(self):
        """
        GET requests to filtered ListCreateAPIView that have a filter_class set
        should return filtered results.
        """
        view = FilterClassRootView.as_view()

        # Basic test with no filter.
        request = factory.get('/')
        response = view(request).render()
        self.assertEqual(response.status_code, status.HTTP_200_OK)
        self.assertEqual(response.data, self.data)

        # Tests that the decimal filter set with 'lt' in the filter class works.
        search_decimal = Decimal('4.25')
        request = factory.get('/', {'decimal': '%s' % search_decimal})
        response = view(request).render()
        self.assertEqual(response.status_code, status.HTTP_200_OK)
        expected_data = [f for f in self.data if f['decimal'] < search_decimal]
        self.assertEqual(response.data, expected_data)

        # Tests that the date filter set with 'gt' in the filter class works.
        search_date = datetime.date(2012, 10, 2)
        request = factory.get('/', {'date': '%s' % search_date})  # search_date str: '2012-10-02'
        response = view(request).render()
        self.assertEqual(response.status_code, status.HTTP_200_OK)
        expected_data = [f for f in self.data if f['date'] > search_date]
        self.assertEqual(response.data, expected_data)

        # Tests that the text filter set with 'icontains' in the filter class works.
        search_text = 'ff'
        request = factory.get('/', {'text': '%s' % search_text})
        response = view(request).render()
        self.assertEqual(response.status_code, status.HTTP_200_OK)
        expected_data = [f for f in self.data if search_text in f['text'].lower()]
        self.assertEqual(response.data, expected_data)

        # Tests that multiple filters works.
        search_decimal = Decimal('5.25')
        search_date = datetime.date(2012, 10, 2)
        request = factory.get('/', {
            'decimal': '%s' % (search_decimal,),
            'date': '%s' % (search_date,)
        })
        response = view(request).render()
        self.assertEqual(response.status_code, status.HTTP_200_OK)
        expected_data = [f for f in self.data if f['date'] > search_date and
                         f['decimal'] < search_decimal]
        self.assertEqual(response.data, expected_data)

    @unittest.skipUnless(django_filters, 'django-filter not installed')
    def test_incorrectly_configured_filter(self):
        """
        An error should be displayed when the filter class is misconfigured.
        """
        view = IncorrectlyConfiguredRootView.as_view()

        request = factory.get('/')
        self.assertRaises(AssertionError, view, request)

    @unittest.skipUnless(django_filters, 'django-filter not installed')
    def test_base_model_filter(self):
        """
        The `get_filter_class` model checks should allow base model filters.
        """
        view = BaseFilterableItemFilterRootView.as_view()

        request = factory.get('/?text=aaa')
        response = view(request).render()
        self.assertEqual(response.status_code, status.HTTP_200_OK)
        self.assertEqual(len(response.data), 1)

    @unittest.skipUnless(django_filters, 'django-filter not installed')
    def test_unknown_filter(self):
        """
        GET requests with filters that aren't configured should return 200.
        """
        view = FilterFieldsRootView.as_view()

        search_integer = 10
        request = factory.get('/', {'integer': '%s' % search_integer})
        response = view(request).render()
        self.assertEqual(response.status_code, status.HTTP_200_OK)


class IntegrationTestDetailFiltering(CommonFilteringTestCase):
    """
    Integration tests for filtered detail views.
    """
    urls = 'tests.test_filters'

    def _get_url(self, item):
        return reverse('detail-view', kwargs=dict(pk=item.pk))

    @unittest.skipUnless(django_filters, 'django-filter not installed')
    def test_get_filtered_detail_view(self):
        """
        GET requests to filtered RetrieveAPIView that have a filter_class set
        should return filtered results.
        """
        item = self.objects.all()[0]
        data = self._serialize_object(item)

        # Basic test with no filter.
        response = self.client.get(self._get_url(item))
        self.assertEqual(response.status_code, status.HTTP_200_OK)
        self.assertEqual(response.data, data)

        # Tests that the decimal filter set that should fail.
        search_decimal = Decimal('4.25')
        high_item = self.objects.filter(decimal__gt=search_decimal)[0]
        response = self.client.get(
            '{url}'.format(url=self._get_url(high_item)),
            {'decimal': '{param}'.format(param=search_decimal)})
        self.assertEqual(response.status_code, status.HTTP_404_NOT_FOUND)

        # Tests that the decimal filter set that should succeed.
        search_decimal = Decimal('4.25')
        low_item = self.objects.filter(decimal__lt=search_decimal)[0]
        low_item_data = self._serialize_object(low_item)
        response = self.client.get(
            '{url}'.format(url=self._get_url(low_item)),
            {'decimal': '{param}'.format(param=search_decimal)})
        self.assertEqual(response.status_code, status.HTTP_200_OK)
        self.assertEqual(response.data, low_item_data)

        # Tests that multiple filters works.
        search_decimal = Decimal('5.25')
        search_date = datetime.date(2012, 10, 2)
        valid_item = self.objects.filter(decimal__lt=search_decimal, date__gt=search_date)[0]
        valid_item_data = self._serialize_object(valid_item)
        response = self.client.get(
            '{url}'.format(url=self._get_url(valid_item)), {
                'decimal': '{decimal}'.format(decimal=search_decimal),
                'date': '{date}'.format(date=search_date)
            })
        self.assertEqual(response.status_code, status.HTTP_200_OK)
        self.assertEqual(response.data, valid_item_data)


class SearchFilterModel(models.Model):
    title = models.CharField(max_length=20)
    text = models.CharField(max_length=100)


class SearchFilterSerializer(serializers.ModelSerializer):
    class Meta:
        model = SearchFilterModel


class SearchFilterTests(TestCase):
    def setUp(self):
        # Sequence of title/text is:
        #
        # z   abc
        # zz  bcd
        # zzz cde
        # ...
        for idx in range(10):
            title = 'z' * (idx + 1)
            text = (
                chr(idx + ord('a')) +
                chr(idx + ord('b')) +
                chr(idx + ord('c'))
            )
            SearchFilterModel(title=title, text=text).save()

    def test_search(self):
        class SearchListView(generics.ListAPIView):
            queryset = SearchFilterModel.objects.all()
            serializer_class = SearchFilterSerializer
            filter_backends = (filters.SearchFilter,)
            search_fields = ('title', 'text')

        view = SearchListView.as_view()
        request = factory.get('/', {'search': 'b'})
        response = view(request)
        self.assertEqual(
            response.data,
            [
                {'id': 1, 'title': 'z', 'text': 'abc'},
                {'id': 2, 'title': 'zz', 'text': 'bcd'}
            ]
        )

    def test_exact_search(self):
        class SearchListView(generics.ListAPIView):
            queryset = SearchFilterModel.objects.all()
            serializer_class = SearchFilterSerializer
            filter_backends = (filters.SearchFilter,)
            search_fields = ('=title', 'text')

        view = SearchListView.as_view()
        request = factory.get('/', {'search': 'zzz'})
        response = view(request)
        self.assertEqual(
            response.data,
            [
                {'id': 3, 'title': 'zzz', 'text': 'cde'}
            ]
        )

    def test_startswith_search(self):
        class SearchListView(generics.ListAPIView):
            queryset = SearchFilterModel.objects.all()
            serializer_class = SearchFilterSerializer
            filter_backends = (filters.SearchFilter,)
            search_fields = ('title', '^text')

        view = SearchListView.as_view()
        request = factory.get('/', {'search': 'b'})
        response = view(request)
        self.assertEqual(
            response.data,
            [
                {'id': 2, 'title': 'zz', 'text': 'bcd'}
            ]
        )

    def test_search_with_nonstandard_search_param(self):
        with temporary_setting('SEARCH_PARAM', 'query', module=filters):
            class SearchListView(generics.ListAPIView):
                queryset = SearchFilterModel.objects.all()
                serializer_class = SearchFilterSerializer
                filter_backends = (filters.SearchFilter,)
                search_fields = ('title', 'text')

            view = SearchListView.as_view()
            request = factory.get('/', {'query': 'b'})
            response = view(request)
            self.assertEqual(
                response.data,
                [
                    {'id': 1, 'title': 'z', 'text': 'abc'},
                    {'id': 2, 'title': 'zz', 'text': 'bcd'}
                ]
            )


class OrderingFilterModel(models.Model):
    title = models.CharField(max_length=20)
    text = models.CharField(max_length=100)


class OrderingFilterRelatedModel(models.Model):
    related_object = models.ForeignKey(OrderingFilterModel,
                                       related_name="relateds")


<<<<<<< HEAD
class OrderingFilterSerializer(serializers.ModelSerializer):
    class Meta:
        model = OrdringFilterModel
=======
class DjangoFilterOrderingModel(models.Model):
    date = models.DateField()
    text = models.CharField(max_length=10)

    class Meta:
        ordering = ['-date']


class DjangoFilterOrderingTests(TestCase):
    def setUp(self):
        data = [{
            'date': datetime.date(2012, 10, 8),
            'text': 'abc'
        }, {
            'date': datetime.date(2013, 10, 8),
            'text': 'bcd'
        }, {
            'date': datetime.date(2014, 10, 8),
            'text': 'cde'
        }]

        for d in data:
            DjangoFilterOrderingModel.objects.create(**d)

    def test_default_ordering(self):
        class DjangoFilterOrderingView(generics.ListAPIView):
            model = DjangoFilterOrderingModel
            filter_backends = (filters.DjangoFilterBackend,)
            filter_fields = ['text']
            ordering = ('-date',)

        view = DjangoFilterOrderingView.as_view()
        request = factory.get('/')
        response = view(request)

        self.assertEqual(
            response.data,
            [
                {'id': 3, 'date': datetime.date(2014, 10, 8), 'text': 'cde'},
                {'id': 2, 'date': datetime.date(2013, 10, 8), 'text': 'bcd'},
                {'id': 1, 'date': datetime.date(2012, 10, 8), 'text': 'abc'}
            ]
        )
>>>>>>> 015a8122


class OrderingFilterTests(TestCase):
    def setUp(self):
        # Sequence of title/text is:
        #
        # zyx abc
        # yxw bcd
        # xwv cde
        for idx in range(3):
            title = (
                chr(ord('z') - idx) +
                chr(ord('y') - idx) +
                chr(ord('x') - idx)
            )
            text = (
                chr(idx + ord('a')) +
                chr(idx + ord('b')) +
                chr(idx + ord('c'))
            )
            OrderingFilterModel(title=title, text=text).save()

    def test_ordering(self):
        class OrderingListView(generics.ListAPIView):
<<<<<<< HEAD
            queryset = OrdringFilterModel.objects.all()
            serializer_class = OrderingFilterSerializer
=======
            model = OrderingFilterModel
>>>>>>> 015a8122
            filter_backends = (filters.OrderingFilter,)
            ordering = ('title',)
            ordering_fields = ('text',)

        view = OrderingListView.as_view()
        request = factory.get('/', {'ordering': 'text'})
        response = view(request)
        self.assertEqual(
            response.data,
            [
                {'id': 1, 'title': 'zyx', 'text': 'abc'},
                {'id': 2, 'title': 'yxw', 'text': 'bcd'},
                {'id': 3, 'title': 'xwv', 'text': 'cde'},
            ]
        )

    def test_reverse_ordering(self):
        class OrderingListView(generics.ListAPIView):
<<<<<<< HEAD
            queryset = OrdringFilterModel.objects.all()
            serializer_class = OrderingFilterSerializer
=======
            model = OrderingFilterModel
>>>>>>> 015a8122
            filter_backends = (filters.OrderingFilter,)
            ordering = ('title',)
            ordering_fields = ('text',)

        view = OrderingListView.as_view()
        request = factory.get('/', {'ordering': '-text'})
        response = view(request)
        self.assertEqual(
            response.data,
            [
                {'id': 3, 'title': 'xwv', 'text': 'cde'},
                {'id': 2, 'title': 'yxw', 'text': 'bcd'},
                {'id': 1, 'title': 'zyx', 'text': 'abc'},
            ]
        )

    def test_incorrectfield_ordering(self):
        class OrderingListView(generics.ListAPIView):
<<<<<<< HEAD
            queryset = OrdringFilterModel.objects.all()
            serializer_class = OrderingFilterSerializer
=======
            model = OrderingFilterModel
>>>>>>> 015a8122
            filter_backends = (filters.OrderingFilter,)
            ordering = ('title',)
            ordering_fields = ('text',)

        view = OrderingListView.as_view()
        request = factory.get('/', {'ordering': 'foobar'})
        response = view(request)
        self.assertEqual(
            response.data,
            [
                {'id': 3, 'title': 'xwv', 'text': 'cde'},
                {'id': 2, 'title': 'yxw', 'text': 'bcd'},
                {'id': 1, 'title': 'zyx', 'text': 'abc'},
            ]
        )

    def test_default_ordering(self):
        class OrderingListView(generics.ListAPIView):
<<<<<<< HEAD
            queryset = OrdringFilterModel.objects.all()
            serializer_class = OrderingFilterSerializer
=======
            model = OrderingFilterModel
>>>>>>> 015a8122
            filter_backends = (filters.OrderingFilter,)
            ordering = ('title',)
            oredering_fields = ('text',)

        view = OrderingListView.as_view()
        request = factory.get('')
        response = view(request)
        self.assertEqual(
            response.data,
            [
                {'id': 3, 'title': 'xwv', 'text': 'cde'},
                {'id': 2, 'title': 'yxw', 'text': 'bcd'},
                {'id': 1, 'title': 'zyx', 'text': 'abc'},
            ]
        )

    def test_default_ordering_using_string(self):
        class OrderingListView(generics.ListAPIView):
<<<<<<< HEAD
            queryset = OrdringFilterModel.objects.all()
            serializer_class = OrderingFilterSerializer
=======
            model = OrderingFilterModel
>>>>>>> 015a8122
            filter_backends = (filters.OrderingFilter,)
            ordering = 'title'
            ordering_fields = ('text',)

        view = OrderingListView.as_view()
        request = factory.get('')
        response = view(request)
        self.assertEqual(
            response.data,
            [
                {'id': 3, 'title': 'xwv', 'text': 'cde'},
                {'id': 2, 'title': 'yxw', 'text': 'bcd'},
                {'id': 1, 'title': 'zyx', 'text': 'abc'},
            ]
        )

    def test_ordering_by_aggregate_field(self):
        # create some related models to aggregate order by
        num_objs = [2, 5, 3]
        for obj, num_relateds in zip(OrderingFilterModel.objects.all(),
                                     num_objs):
            for _ in range(num_relateds):
                new_related = OrderingFilterRelatedModel(
                    related_object=obj
                )
                new_related.save()

        class OrderingListView(generics.ListAPIView):
<<<<<<< HEAD
            serializer_class = OrderingFilterSerializer
=======
            model = OrderingFilterModel
>>>>>>> 015a8122
            filter_backends = (filters.OrderingFilter,)
            ordering = 'title'
            ordering_fields = '__all__'
            queryset = OrderingFilterModel.objects.all().annotate(
                models.Count("relateds"))

        view = OrderingListView.as_view()
        request = factory.get('/', {'ordering': 'relateds__count'})
        response = view(request)
        self.assertEqual(
            response.data,
            [
                {'id': 1, 'title': 'zyx', 'text': 'abc'},
                {'id': 3, 'title': 'xwv', 'text': 'cde'},
                {'id': 2, 'title': 'yxw', 'text': 'bcd'},
            ]
        )

    def test_ordering_with_nonstandard_ordering_param(self):
        with temporary_setting('ORDERING_PARAM', 'order', filters):
            class OrderingListView(generics.ListAPIView):
<<<<<<< HEAD
                queryset = OrdringFilterModel.objects.all()
                serializer_class = OrderingFilterSerializer
=======
                model = OrderingFilterModel
>>>>>>> 015a8122
                filter_backends = (filters.OrderingFilter,)
                ordering = ('title',)
                ordering_fields = ('text',)

            view = OrderingListView.as_view()
            request = factory.get('/', {'order': 'text'})
            response = view(request)
            self.assertEqual(
                response.data,
                [
                    {'id': 1, 'title': 'zyx', 'text': 'abc'},
                    {'id': 2, 'title': 'yxw', 'text': 'bcd'},
                    {'id': 3, 'title': 'xwv', 'text': 'cde'},
                ]
            )


class SensitiveOrderingFilterModel(models.Model):
    username = models.CharField(max_length=20)
    password = models.CharField(max_length=100)


# Three different styles of serializer.
# All should allow ordering by username, but not by password.
class SensitiveDataSerializer1(serializers.ModelSerializer):
    username = serializers.CharField()

    class Meta:
        model = SensitiveOrderingFilterModel
        fields = ('id', 'username')


class SensitiveDataSerializer2(serializers.ModelSerializer):
    username = serializers.CharField()
    password = serializers.CharField(write_only=True)

    class Meta:
        model = SensitiveOrderingFilterModel
        fields = ('id', 'username', 'password')


class SensitiveDataSerializer3(serializers.ModelSerializer):
    user = serializers.CharField(source='username')

    class Meta:
        model = SensitiveOrderingFilterModel
        fields = ('id', 'user')


class SensitiveOrderingFilterTests(TestCase):
    def setUp(self):
        for idx in range(3):
            username = {0: 'userA', 1: 'userB', 2: 'userC'}[idx]
            password = {0: 'passA', 1: 'passC', 2: 'passB'}[idx]
            SensitiveOrderingFilterModel(username=username, password=password).save()

    def test_order_by_serializer_fields(self):
        for serializer_cls in [
            SensitiveDataSerializer1,
            SensitiveDataSerializer2,
            SensitiveDataSerializer3
        ]:
            class OrderingListView(generics.ListAPIView):
                queryset = SensitiveOrderingFilterModel.objects.all().order_by('username')
                filter_backends = (filters.OrderingFilter,)
                serializer_class = serializer_cls

            view = OrderingListView.as_view()
            request = factory.get('/', {'ordering': '-username'})
            response = view(request)

            if serializer_cls == SensitiveDataSerializer3:
                username_field = 'user'
            else:
                username_field = 'username'

            # Note: Inverse username ordering correctly applied.
            self.assertEqual(
                response.data,
                [
                    {'id': 3, username_field: 'userC'},
                    {'id': 2, username_field: 'userB'},
                    {'id': 1, username_field: 'userA'},
                ]
            )

    def test_cannot_order_by_non_serializer_fields(self):
        for serializer_cls in [
            SensitiveDataSerializer1,
            SensitiveDataSerializer2,
            SensitiveDataSerializer3
        ]:
            class OrderingListView(generics.ListAPIView):
                queryset = SensitiveOrderingFilterModel.objects.all().order_by('username')
                filter_backends = (filters.OrderingFilter,)
                serializer_class = serializer_cls

            view = OrderingListView.as_view()
            request = factory.get('/', {'ordering': 'password'})
            response = view(request)

            if serializer_cls == SensitiveDataSerializer3:
                username_field = 'user'
            else:
                username_field = 'username'

            # Note: The passwords are not in order.  Default ordering is used.
            self.assertEqual(
                response.data,
                [
                    {'id': 1, username_field: 'userA'},  # PassB
                    {'id': 2, username_field: 'userB'},  # PassC
                    {'id': 3, username_field: 'userC'},  # PassA
                ]
            )<|MERGE_RESOLUTION|>--- conflicted
+++ resolved
@@ -432,17 +432,22 @@
                                        related_name="relateds")
 
 
-<<<<<<< HEAD
 class OrderingFilterSerializer(serializers.ModelSerializer):
     class Meta:
-        model = OrdringFilterModel
-=======
+        model = OrderingFilterModel
+
+
 class DjangoFilterOrderingModel(models.Model):
     date = models.DateField()
     text = models.CharField(max_length=10)
 
     class Meta:
         ordering = ['-date']
+
+
+class DjangoFilterOrderingSerializer(serializers.ModelSerializer):
+    class Meta:
+        model = DjangoFilterOrderingModel
 
 
 class DjangoFilterOrderingTests(TestCase):
@@ -463,7 +468,8 @@
 
     def test_default_ordering(self):
         class DjangoFilterOrderingView(generics.ListAPIView):
-            model = DjangoFilterOrderingModel
+            serializer_class = DjangoFilterOrderingSerializer
+            queryset = DjangoFilterOrderingModel.objects.all()
             filter_backends = (filters.DjangoFilterBackend,)
             filter_fields = ['text']
             ordering = ('-date',)
@@ -480,7 +486,6 @@
                 {'id': 1, 'date': datetime.date(2012, 10, 8), 'text': 'abc'}
             ]
         )
->>>>>>> 015a8122
 
 
 class OrderingFilterTests(TestCase):
@@ -505,12 +510,8 @@
 
     def test_ordering(self):
         class OrderingListView(generics.ListAPIView):
-<<<<<<< HEAD
-            queryset = OrdringFilterModel.objects.all()
+            queryset = OrderingFilterModel.objects.all()
             serializer_class = OrderingFilterSerializer
-=======
-            model = OrderingFilterModel
->>>>>>> 015a8122
             filter_backends = (filters.OrderingFilter,)
             ordering = ('title',)
             ordering_fields = ('text',)
@@ -529,12 +530,8 @@
 
     def test_reverse_ordering(self):
         class OrderingListView(generics.ListAPIView):
-<<<<<<< HEAD
-            queryset = OrdringFilterModel.objects.all()
+            queryset = OrderingFilterModel.objects.all()
             serializer_class = OrderingFilterSerializer
-=======
-            model = OrderingFilterModel
->>>>>>> 015a8122
             filter_backends = (filters.OrderingFilter,)
             ordering = ('title',)
             ordering_fields = ('text',)
@@ -553,12 +550,8 @@
 
     def test_incorrectfield_ordering(self):
         class OrderingListView(generics.ListAPIView):
-<<<<<<< HEAD
-            queryset = OrdringFilterModel.objects.all()
+            queryset = OrderingFilterModel.objects.all()
             serializer_class = OrderingFilterSerializer
-=======
-            model = OrderingFilterModel
->>>>>>> 015a8122
             filter_backends = (filters.OrderingFilter,)
             ordering = ('title',)
             ordering_fields = ('text',)
@@ -577,12 +570,8 @@
 
     def test_default_ordering(self):
         class OrderingListView(generics.ListAPIView):
-<<<<<<< HEAD
-            queryset = OrdringFilterModel.objects.all()
+            queryset = OrderingFilterModel.objects.all()
             serializer_class = OrderingFilterSerializer
-=======
-            model = OrderingFilterModel
->>>>>>> 015a8122
             filter_backends = (filters.OrderingFilter,)
             ordering = ('title',)
             oredering_fields = ('text',)
@@ -601,12 +590,8 @@
 
     def test_default_ordering_using_string(self):
         class OrderingListView(generics.ListAPIView):
-<<<<<<< HEAD
-            queryset = OrdringFilterModel.objects.all()
+            queryset = OrderingFilterModel.objects.all()
             serializer_class = OrderingFilterSerializer
-=======
-            model = OrderingFilterModel
->>>>>>> 015a8122
             filter_backends = (filters.OrderingFilter,)
             ordering = 'title'
             ordering_fields = ('text',)
@@ -635,11 +620,7 @@
                 new_related.save()
 
         class OrderingListView(generics.ListAPIView):
-<<<<<<< HEAD
             serializer_class = OrderingFilterSerializer
-=======
-            model = OrderingFilterModel
->>>>>>> 015a8122
             filter_backends = (filters.OrderingFilter,)
             ordering = 'title'
             ordering_fields = '__all__'
@@ -661,12 +642,8 @@
     def test_ordering_with_nonstandard_ordering_param(self):
         with temporary_setting('ORDERING_PARAM', 'order', filters):
             class OrderingListView(generics.ListAPIView):
-<<<<<<< HEAD
-                queryset = OrdringFilterModel.objects.all()
+                queryset = OrderingFilterModel.objects.all()
                 serializer_class = OrderingFilterSerializer
-=======
-                model = OrderingFilterModel
->>>>>>> 015a8122
                 filter_backends = (filters.OrderingFilter,)
                 ordering = ('title',)
                 ordering_fields = ('text',)
