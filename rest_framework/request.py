--- conflicted
+++ resolved
@@ -189,7 +189,14 @@
             self._authenticator, self._user, self._auth = self._authenticate()
         return self._auth
 
-<<<<<<< HEAD
+    @auth.setter
+    def auth(self, value):
+        """
+        Sets any non-user authentication information associated with the
+        request, such as an authentication token.
+        """
+        self._auth = value
+
     @property
     def successful_authenticator(self):
         """
@@ -197,15 +204,6 @@
         to authenticate the request, or `None`.
         """
         return self._authenticator
-=======
-    @auth.setter
-    def auth(self, value):
-        """
-        Sets any non-user authentication information associated with the
-        request, such as an authentication token.
-        """
-        self._auth = value
->>>>>>> e429f702
 
     def _load_data_and_files(self):
         """
