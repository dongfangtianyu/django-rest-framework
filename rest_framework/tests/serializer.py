--- conflicted
+++ resolved
@@ -243,16 +243,10 @@
         self.assertEquals(serializer.is_valid(), False)
         self.assertEquals(serializer.errors, {'non_field_errors': [u'Invalid data']})
 
-<<<<<<< HEAD
         data = 42
         serializer = CommentSerializer(self.comment, data=data)
         self.assertEquals(serializer.is_valid(), False)
         self.assertEquals(serializer.errors, {'non_field_errors': [u'Invalid data']})
-=======
-        serializer = CommentSerializerWithFieldValidator(data=data)
-        self.assertFalse(serializer.is_valid())
-        self.assertEquals(serializer.errors, {'content': ['Test not in value']})
->>>>>>> 0f0e76d8
 
     def test_cross_field_validation(self):
 
