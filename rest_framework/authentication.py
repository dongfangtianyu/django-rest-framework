--- conflicted
+++ resolved
@@ -6,11 +6,8 @@
 from django.core.exceptions import ImproperlyConfigured
 from rest_framework import exceptions, HTTP_HEADER_ENCODING
 from rest_framework.compat import CsrfViewMiddleware
-<<<<<<< HEAD
 from rest_framework.compat import oauth, oauth_provider, oauth_provider_store
-=======
-from rest_framework.compat import oauth2_provider
->>>>>>> 5a56f92a
+from rest_framework.compat import oauth2_provider, oauth2_provider_forms, oauth2_provider_backends
 from rest_framework.authtoken.models import Token
 import base64
 
@@ -156,7 +153,6 @@
         return 'Token'
 
 
-<<<<<<< HEAD
 class OAuthAuthentication(BaseAuthentication):
     """
     OAuth 1.0a authentication backend using `django-oauth-plus` and `oauth2`.
@@ -256,7 +252,8 @@
         Checks nonce of request, and return True if valid.
         """
         return oauth_provider_store.check_nonce(request, oauth_request, oauth_request['oauth_nonce'])
-=======
+
+
 class OAuth2Authentication(BaseAuthentication):
     """
     OAuth 2 authentication backend using `django-oauth2-provider`
@@ -290,13 +287,13 @@
         """
 
         # authenticate the client
-        oauth2_client_form = oauth2_provider.forms.ClientAuthForm(request.REQUEST)
+        oauth2_client_form = oauth2_provider_forms.ClientAuthForm(request.REQUEST)
         if not oauth2_client_form.is_valid():
             raise exceptions.AuthenticationFailed("Client could not be validated")
         client = oauth2_client_form.cleaned_data.get('client')
 
         # retrieve the `oauth2_provider.models.OAuth2AccessToken` instance from the access_token
-        auth_backend = oauth2_provider.backends.AccessTokenBackend()
+        auth_backend = oauth2_provider_backends.AccessTokenBackend()
         token = auth_backend.authenticate(access_token, client)
         if token is None:
             raise exceptions.AuthenticationFailed("Invalid token")  # does not exist or is expired
@@ -315,7 +312,7 @@
 
     def authenticate_header(self, request):
         """
-        Bearer is the only finalized type currently 
+        Bearer is the only finalized type currently
 
         Check details on the `OAuth2Authentication.authenticate` method
         """
@@ -331,5 +328,4 @@
             # Ignore & move on.
             return True
 
-        return user.is_active
->>>>>>> 5a56f92a
+        return user.is_active