--- conflicted
+++ resolved
@@ -286,8 +286,7 @@
             try:
                 fields[k] = field_mapping[v.__class__](**kwargs)
             except KeyError:
-<<<<<<< HEAD
-                fields[k] = forms.CharField()
+                fields[k] = forms.CharField(**kwargs)
         return fields
 
     def get_form(self, view, method, request):
@@ -313,9 +312,6 @@
 
         serializer = view.get_serializer(instance=obj)
         fields = self.serializer_to_form_fields(serializer)
-=======
-                fields[k] = forms.CharField(**kwargs)
->>>>>>> 95a670de
 
         OnTheFlyForm = type("OnTheFlyForm", (forms.Form,), fields)
         if obj:
