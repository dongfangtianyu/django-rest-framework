"""
Basic building blocks for generic class based views.

We don't bind behaviour to http method handlers yet,
which allows mixin classes to be composed in interesting ways.
"""
from django.http import Http404
from rest_framework import status
from rest_framework.response import Response


class CreateModelMixin(object):
    """
    Create a model instance.
    Should be mixed in with any `BaseView`.
    """
    def create(self, request, *args, **kwargs):
        serializer = self.get_serializer(data=request.DATA, files=request.FILES)

        if serializer.is_valid():
            self.pre_save(serializer.object)
            self.object = serializer.save()
            headers = self.get_success_headers(serializer.data)
            return Response(serializer.data, status=status.HTTP_201_CREATED,
                            headers=headers)

        return Response(serializer.errors, status=status.HTTP_400_BAD_REQUEST)

<<<<<<< HEAD
=======
    def get_success_headers(self, data):
        try:
            return {'Location': data['url']}
        except (TypeError, KeyError):
            return {}

    def pre_save(self, obj):
        pass

>>>>>>> e1076cfb

class ListModelMixin(object):
    """
    List a queryset.
    Should be mixed in with `MultipleObjectAPIView`.
    """
    empty_error = u"Empty list and '%(class_name)s.allow_empty' is False."

    def list(self, request, *args, **kwargs):
        queryset = self.get_queryset()
        self.object_list = self.filter_queryset(queryset)

        # Default is to allow empty querysets.  This can be altered by setting
        # `.allow_empty = False`, to raise 404 errors on empty querysets.
        allow_empty = self.get_allow_empty()
        if not allow_empty and not self.object_list:
            class_name = self.__class__.__name__
            error_msg = self.empty_error % {'class_name': class_name}
            raise Http404(error_msg)

        # Pagination size is set by the `.paginate_by` attribute,
        # which may be `None` to disable pagination.
        page_size = self.get_paginate_by(self.object_list)
        if page_size:
            packed = self.paginate_queryset(self.object_list, page_size)
            paginator, page, queryset, is_paginated = packed
            serializer = self.get_pagination_serializer(page)
        else:
            serializer = self.get_serializer(self.object_list)

        return Response(serializer.data)


class RetrieveModelMixin(object):
    """
    Retrieve a model instance.
    Should be mixed in with `SingleObjectBaseView`.
    """
    def retrieve(self, request, *args, **kwargs):
        self.object = self.get_object()
        serializer = self.get_serializer(self.object)
        return Response(serializer.data)


class UpdateModelMixin(object):
    """
    Update a model instance.
    Should be mixed in with `SingleObjectBaseView`.
    """
    def update(self, request, *args, **kwargs):
        partial = kwargs.pop('partial', False)
        try:
            self.object = self.get_object()
            success_status_code = status.HTTP_200_OK
        except Http404:
            self.object = None
            success_status_code = status.HTTP_201_CREATED

        serializer = self.get_serializer(self.object, data=request.DATA,
                                         files=request.FILES, partial=partial)

        if serializer.is_valid():
            self.pre_save(serializer.object)
            self.object = serializer.save()
            return Response(serializer.data, status=success_status_code)

        return Response(serializer.errors, status=status.HTTP_400_BAD_REQUEST)

    def pre_save(self, obj):
        """
        Set any attributes on the object that are implicit in the request.
        """
        # pk and/or slug attributes are implicit in the URL.
        pk = self.kwargs.get(self.pk_url_kwarg, None)
        if pk:
            setattr(obj, 'pk', pk)

        slug = self.kwargs.get(self.slug_url_kwarg, None)
        if slug:
            slug_field = self.get_slug_field()
            setattr(obj, slug_field, slug)

        # Ensure we clean the attributes so that we don't eg return integer
        # pk using a string representation, as provided by the url conf kwarg.
        if hasattr(obj, 'full_clean'):
            obj.full_clean()


class DestroyModelMixin(object):
    """
    Destroy a model instance.
    Should be mixed in with `SingleObjectBaseView`.
    """
    def destroy(self, request, *args, **kwargs):
        obj = self.get_object()
        obj.delete()
        return Response(status=status.HTTP_204_NO_CONTENT)<|MERGE_RESOLUTION|>--- conflicted
+++ resolved
@@ -26,18 +26,12 @@
 
         return Response(serializer.errors, status=status.HTTP_400_BAD_REQUEST)
 
-<<<<<<< HEAD
-=======
     def get_success_headers(self, data):
         try:
             return {'Location': data['url']}
         except (TypeError, KeyError):
             return {}
 
-    def pre_save(self, obj):
-        pass
-
->>>>>>> e1076cfb
 
 class ListModelMixin(object):
     """
