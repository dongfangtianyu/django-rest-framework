--- conflicted
+++ resolved
@@ -7,18 +7,10 @@
   - "3.3"
 
 env:
-<<<<<<< HEAD
-  - DJANGO="https://www.djangoproject.com/download/1.7b1/tarball/"
-  - DJANGO="django==1.6.2"
-  - DJANGO="django==1.5.5"
-  - DJANGO="django==1.4.10"
-=======
   - DJANGO="https://www.djangoproject.com/download/1.7b2/tarball/"
   - DJANGO="django==1.6.3"
   - DJANGO="django==1.5.6"
   - DJANGO="django==1.4.11"
-  - DJANGO="django==1.3.7"
->>>>>>> d8fb81ce
 
 install:
   - pip install $DJANGO
@@ -41,14 +33,6 @@
     - python: "2.6"
       env: DJANGO="https://www.djangoproject.com/download/1.7b2/tarball/"
     - python: "3.2"
-<<<<<<< HEAD
-      env: DJANGO="django==1.4.10"
-=======
       env: DJANGO="django==1.4.11"
-    - python: "3.2"
-      env: DJANGO="django==1.3.7"
     - python: "3.3"
-      env: DJANGO="django==1.4.11"
->>>>>>> d8fb81ce
-    - python: "3.3"
-      env: DJANGO="django==1.4.10"+      env: DJANGO="django==1.4.11"